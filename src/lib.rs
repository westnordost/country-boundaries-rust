--- conflicted
+++ resolved
@@ -36,19 +36,13 @@
 }
 
 impl CountryBoundaries {
-<<<<<<< HEAD
     /// Create a `CountryBoundaries` from a stream of bytes.
     /// # Errors
     /// Returns an error if the given data is not a valid country boundaries file.
-    pub fn from_reader(reader: impl io::Read) -> Result<Self, Error> {
-=======
-
-    /// Create a `CountryBoundaries` from a stream of bytes.
     ///
     /// # Errors
     /// Returns an error if the given data is not a valid country boundaries file.
-    pub fn from_reader(reader: impl io::Read) -> io::Result<CountryBoundaries> {
->>>>>>> d1800a41
+    pub fn from_reader(reader: impl io::Read) -> Result<Self, Error> {
         from_reader(reader)
     }
 
@@ -167,13 +161,9 @@
                         .iter()
                         .any(|containing_id| containing_id == id)
                 });
-<<<<<<< HEAD
                 if ids.is_empty() {
                     return ids;
                 }
-=======
-                if ids.is_empty() { return ids; }
->>>>>>> d1800a41
             }
         }
         ids
@@ -281,11 +271,6 @@
             } else {
                 None
             };
-<<<<<<< HEAD
-
-=======
-            
->>>>>>> d1800a41
             if y_step < steps_y {
                 y_step += 1;
             } else {
@@ -351,11 +336,7 @@
         min_latitude: f64,
         min_longitude: f64,
         max_latitude: f64,
-<<<<<<< HEAD
         max_longitude: f64,
-=======
-        max_longitude: f64
->>>>>>> d1800a41
     ) -> BoundingBox {
         BoundingBox::new(min_latitude, min_longitude, max_latitude, max_longitude).unwrap()
     }
@@ -429,16 +410,12 @@
     #[test]
     fn get_intersecting_ids_in_bbox_is_merged_correctly() {
         let boundaries = CountryBoundaries {
-<<<<<<< HEAD
             raster: vec![
                 cell!(&["A"]),
                 cell!(&["B"]),
                 cell!(&["C"]),
                 cell!(&["D", "E"]),
             ],
-=======
-            raster: vec![cell!(&["A"]), cell!(&["B"]), cell!(&["C"]), cell!(&["D", "E"])],
->>>>>>> d1800a41
             raster_width: 2,
             geometry_sizes: HashMap::new(),
         };
@@ -517,12 +494,8 @@
             geometry_sizes: HashMap::new(),
         };
 
-<<<<<<< HEAD
         assert!(boundaries
             .containing_ids(bbox(-10.0, -10.0, 10.0, 10.0))
             .is_empty())
-=======
-        assert!(boundaries.containing_ids(bbox(-10.0, -10.0, 10.0, 10.0)).is_empty())
->>>>>>> d1800a41
     }
 }