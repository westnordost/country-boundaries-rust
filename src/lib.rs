// Use README.md in a documentation on github, crates.io, and docs site, as well as unit test the examples in it.
#![doc = include_str!("../README.md")]
<<<<<<< HEAD
// pedantic might be an overkill, but will catch more
#![warn(clippy::pedantic)]
// TODO: these should be reviewed
#![allow(clippy::cast_lossless)]
#![allow(clippy::cast_possible_truncation)]
#![allow(clippy::cast_precision_loss)]
#![allow(clippy::cast_sign_loss)]
#![allow(clippy::must_use_candidate)]

// TODO versioning: start with 1.0.0?
// SUGGESTION: no, start with 0.1.0 -- most crates start with that
=======
>>>>>>> c3f90c7d

mod bbox;
mod cell;
mod deserializer;
mod error;
mod latlon;
mod utils;

use crate::deserializer::from_reader;
use std::{cmp::min, collections::HashMap, collections::HashSet, io, vec::Vec};

pub use self::bbox::BoundingBox;
pub use self::error::Error;
pub use self::latlon::LatLon;
use crate::utils::Point;
pub use cell::Cell;

#[derive(Debug, Clone, PartialEq)]
pub struct CountryBoundaries {
    /// 2-dimensional array of cells
    raster: Vec<Cell>,
    /// width of the raster
    raster_width: usize,
    /// the sizes of the different countries contained
    geometry_sizes: HashMap<String, f64>,
}

impl CountryBoundaries {
    /// Create a `CountryBoundaries` from a stream of bytes.
    /// # Errors
    /// Returns an error if the given data is not a valid country boundaries file.
    pub fn from_reader(reader: impl io::Read) -> Result<Self, Error> {
        from_reader(reader)
    }

    /// Returns whether the given `position` is in the region with the given `id`
    ///
    /// # Example
    /// ```
    /// # use country_boundaries::{CountryBoundaries, LatLon};
    /// #
    /// # fn main() -> Result<(), Box<dyn std::error::Error>> {
    /// # let buf = std::fs::read("./data/boundaries360x180.ser")?;
    /// # let boundaries = CountryBoundaries::from_reader(buf.as_slice())?;
    /// assert!(boundaries.is_in(LatLon::new(47.6973, 8.6910)?, "DE"));
    /// # Ok(())
    /// # }
    /// ```
    pub fn is_in(&self, position: LatLon, id: &str) -> bool {
        let (cell, point) = self.cell_and_local_point(position);
        cell.is_in(point, id)
    }

    /// Returns whether the given `position` is in any of the regions with the given `ids`.
    ///
    /// # Example
    /// ```
    /// # use country_boundaries::{CountryBoundaries, LatLon};
    /// # use std::collections::HashSet;
    /// #
    /// # fn main() -> Result<(), Box<dyn std::error::Error>> {
    /// # let buf = std::fs::read("./data/boundaries360x180.ser")?;
    /// # let boundaries = CountryBoundaries::from_reader(buf.as_slice())?;
    /// // check if position is in any country where the first day of the workweek is Saturday. It is
    /// // more efficient than calling `is_in` for every id in a row.
    /// assert!(
    ///     boundaries.is_in_any(
    ///         LatLon::new(21.0, 96.0)?,
    ///         &HashSet::from(["BD", "DJ", "IR", "PS"])
    ///     )
    /// );
    /// # Ok(())
    /// # }
    /// ```
    pub fn is_in_any(&self, position: LatLon, ids: &HashSet<&str>) -> bool {
        let (cell, point) = self.cell_and_local_point(position);
        cell.is_in_any(point, ids)
    }

    /// Returns the ids of the regions the given `position` is contained in, ordered by size of
    /// the region ascending
    ///
    /// # Example
    /// ```
    /// # use country_boundaries::{CountryBoundaries, LatLon};
    /// # use std::collections::HashSet;
    /// #
    /// # fn main() -> Result<(), Box<dyn std::error::Error>> {
    /// # let buf = std::fs::read("./data/boundaries360x180.ser")?;
    /// # let boundaries = CountryBoundaries::from_reader(buf.as_slice())?;
    /// assert_eq!(
    ///     vec!["US-TX", "US"],
    ///     boundaries.ids(LatLon::new(33.0, -97.0)?)
    /// );
    /// # Ok(())
    /// # }
    /// ```
    pub fn ids(&self, position: LatLon) -> Vec<&str> {
        let (cell, point) = self.cell_and_local_point(position);
        let mut result = cell.get_ids(point);
        let zero = 0.0;
        result.sort_by(|&a, &b| {
            let a = if let Some(size) = self.geometry_sizes.get(a) {
                size
            } else {
                &zero
            };
            let b = if let Some(size) = self.geometry_sizes.get(b) {
                size
            } else {
                &zero
            };
            a.total_cmp(b)
        });
        result
    }

    /// Returns the ids of the regions that fully contain the given bounding box `bounds`.
    ///
    /// The given bounding box is allowed to wrap around the 180th longitude,
    /// i.e `bounds.min_longitude` = 170 and `bounds.max_longitude` = -170 is fine.
    ///
    /// # Example
    /// ```
    /// # use country_boundaries::{CountryBoundaries, BoundingBox};
    /// # use std::collections::HashSet;
    /// #
    /// # fn main() -> Result<(), Box<dyn std::error::Error>> {
    /// # let buf = std::fs::read("./data/boundaries360x180.ser")?;
    /// # let boundaries = CountryBoundaries::from_reader(buf.as_slice())?;
    /// assert_eq!(
    ///     HashSet::from(["RU"]),
    ///     boundaries.containing_ids(BoundingBox::new(66.0, 178.0, 68.0, -178.0)?)
    /// );
    /// # Ok(())
    /// # }
    /// ```
    pub fn containing_ids(&self, bounds: BoundingBox) -> HashSet<&str> {
        let mut ids: HashSet<&str> = HashSet::new();
        let mut first_cell = true;
        for cell in self.cells(&bounds) {
            if first_cell {
                ids.extend(cell.containing_ids.iter().map(String::as_str));
                first_cell = false;
            } else {
                ids.retain(|&id| {
                    cell.containing_ids
                        .iter()
                        .any(|containing_id| containing_id == id)
                });
                if ids.is_empty() {
                    return ids;
                }
            }
        }
        ids
    }

    /// Returns the ids of the regions that contain or at lest intersect with the given bounding box
    /// `bounds`.
    ///
    /// The given bounding box is allowed to wrap around the 180th longitude,
    /// i.e `bounds.min_longitude` = 170 and `bounds.max_longitude` = -170 is fine.
    ///
    /// # Example
    /// ```
    /// # use country_boundaries::{CountryBoundaries, BoundingBox};
    /// # use std::collections::HashSet;
    /// #
    /// # fn main() -> Result<(), Box<dyn std::error::Error>> {
    /// # let buf = std::fs::read("./data/boundaries360x180.ser")?;
    /// # let boundaries = CountryBoundaries::from_reader(buf.as_slice())?;
    /// assert_eq!(
    ///     HashSet::from(["RU", "US-AK", "US"]),
    ///     boundaries.intersecting_ids(BoundingBox::new(50.0, 163.0, 67.0, -150.0)?)
    /// );
    /// # Ok(())
    /// # }
    /// ```
    pub fn intersecting_ids(&self, bounds: BoundingBox) -> HashSet<&str> {
        let mut ids: HashSet<&str> = HashSet::new();
        for cell in self.cells(&bounds) {
            ids.extend(cell.get_all_ids());
        }
        ids
    }

    fn cell_and_local_point(&self, position: LatLon) -> (&Cell, Point) {
        let normalized_longitude = normalize(position.longitude(), -180.0, 360.0);
        let cell_x = self.longitude_to_cell_x(normalized_longitude);
        let cell_y = self.latitude_to_cell_y(position.latitude());

        (
            self.cell(cell_x, cell_y),
            Point {
                x: self.longitude_to_local_x(cell_x, normalized_longitude),
                y: self.latitude_to_local_y(cell_y, position.latitude()),
            },
        )
    }

    fn cell(&self, x: usize, y: usize) -> &Cell {
        &self.raster[y * self.raster_width + x]
    }

    fn longitude_to_cell_x(&self, longitude: f64) -> usize {
        min(
            self.raster_width.saturating_sub(1),
            ((self.raster_width as f64) * (180.0 + longitude) / 360.0).floor() as usize,
        )
    }

    fn latitude_to_cell_y(&self, latitude: f64) -> usize {
        let raster_height = self.raster.len() as f64 / self.raster_width as f64;
        ((raster_height * (90.0 - latitude) / 180.0).ceil() as usize).saturating_sub(1)
    }

    fn longitude_to_local_x(&self, cell_x: usize, longitude: f64) -> u16 {
        let raster_width = self.raster_width as f64;
        let cell_x = cell_x as f64;
        let cell_longitude = -180.0 + 360.0 * cell_x / raster_width;
        ((longitude - cell_longitude) * 0xffff as f64 * 360.0 / raster_width).floor() as u16
    }

    fn latitude_to_local_y(&self, cell_y: usize, latitude: f64) -> u16 {
        let raster_width = self.raster_width as f64;
        let raster_height = self.raster.len() as f64 / raster_width;
        let cell_y = cell_y as f64;
        let cell_latitude = 90.0 - 180.0 * (cell_y + 1.0) / raster_height;
        ((latitude - cell_latitude) * 0xffff as f64 * 180.0 / raster_height).floor() as u16
    }

    fn cells(&self, bounds: &BoundingBox) -> impl Iterator<Item = &Cell> {
        let normalized_min_longitude = normalize(bounds.min_longitude(), -180.0, 360.0);
        let normalized_max_longitude = normalize(bounds.max_longitude(), -180.0, 360.0);

        let min_x = self.longitude_to_cell_x(normalized_min_longitude);
        let max_y = self.latitude_to_cell_y(bounds.min_latitude());
        let max_x = self.longitude_to_cell_x(normalized_max_longitude);
        let min_y = self.latitude_to_cell_y(bounds.max_latitude());

        let steps_y = max_y - min_y;
        // might wrap around
        let steps_x = if min_x > max_x {
            self.raster_width - min_x + max_x
        } else {
            max_x - min_x
        };

        let mut x_step = 0;
        let mut y_step = 0;

        std::iter::from_fn(move || {
            let result = if x_step <= steps_x && y_step <= steps_y {
                let x = (min_x + x_step) % self.raster_width;
                let y = min_y + y_step;
                Some(self.cell(x, y))
            } else {
                None
            };

            if y_step < steps_y {
                y_step += 1;
            } else {
                y_step = 0;
                x_step += 1;
            }

            result
        })
        /*
        // this would be more elegant and shorter, but it is still experimental

        return std::iter::from_generator(|| {
            for x_step in 0..=steps_x {
                let x = (min_x + x_step) % self.raster_width;
                for y_step in 0..=steps_y {
                    let y = y_step + min_y;
                    yield &self.raster[y * self.raster_width + x];
                }
            }
        })
        */
    }
}

fn normalize(value: f64, start_at: f64, base: f64) -> f64 {
    let mut value = value % base;
    if value < start_at {
        value += base;
    } else if value >= start_at + base {
        value -= base;
    }
    value
}

#[cfg(test)]
mod tests {
    use crate::LatLon;

    use super::*;

    // just a convenience macro that constructs a cell
    macro_rules! cell {
        ($containing_ids: expr) => {
            Cell {
                containing_ids: $containing_ids.iter().map(|&s| String::from(s)).collect(),
                intersecting_areas: vec![],
            }
        };
        ($containing_ids: expr, $intersecting_areas: expr) => {
            Cell {
                containing_ids: $containing_ids.iter().map(|&s| String::from(s)).collect(),
                intersecting_areas: $intersecting_areas,
            }
        };
    }

    fn latlon(latitude: f64, longitude: f64) -> LatLon {
        LatLon::new(latitude, longitude).unwrap()
    }

    fn bbox(
        min_latitude: f64,
        min_longitude: f64,
        max_latitude: f64,
        max_longitude: f64,
    ) -> BoundingBox {
        BoundingBox::new(min_latitude, min_longitude, max_latitude, max_longitude).unwrap()
    }

    #[test]
    fn delegates_to_correct_cell_at_edges() {
        // the world:
        // ┌─┬─┐
        // │A│B│
        // ├─┼─┤
        // │C│D│
        // └─┴─┘
        let boundaries = CountryBoundaries {
            raster: vec![cell!(&["A"]), cell!(&["B"]), cell!(&["C"]), cell!(&["D"])],
            raster_width: 2,
            geometry_sizes: HashMap::new(),
        };

        assert_eq!(vec!["C"], boundaries.ids(latlon(-90.0, -180.0)));
        assert_eq!(vec!["C"], boundaries.ids(latlon(-90.0, -90.0)));
        assert_eq!(vec!["C"], boundaries.ids(latlon(-45.0, -180.0)));
        // wrap around
        assert_eq!(vec!["C"], boundaries.ids(latlon(-45.0, 180.0)));
        assert_eq!(vec!["C"], boundaries.ids(latlon(-90.0, 180.0)));

        assert_eq!(vec!["A"], boundaries.ids(latlon(0.0, -180.0)));
        assert_eq!(vec!["A"], boundaries.ids(latlon(45.0, -180.0)));
        assert_eq!(vec!["A"], boundaries.ids(latlon(0.0, -90.0)));
        // wrap around
        assert_eq!(vec!["A"], boundaries.ids(latlon(0.0, 180.0)));
        assert_eq!(vec!["A"], boundaries.ids(latlon(45.0, 180.0)));

        assert_eq!(vec!["B"], boundaries.ids(latlon(0.0, 0.0)));
        assert_eq!(vec!["B"], boundaries.ids(latlon(45.0, 0.0)));
        assert_eq!(vec!["B"], boundaries.ids(latlon(0.0, 90.0)));

        assert_eq!(vec!["D"], boundaries.ids(latlon(-45.0, 0.0)));
        assert_eq!(vec!["D"], boundaries.ids(latlon(-90.0, 0.0)));
        assert_eq!(vec!["D"], boundaries.ids(latlon(-90.0, 90.0)));
    }

    #[test]
    fn no_array_index_out_of_bounds_at_world_edges() {
        let boundaries = CountryBoundaries {
            raster: vec![cell!(&["A"])],
            raster_width: 1,
            geometry_sizes: HashMap::new(),
        };

        boundaries.ids(latlon(-90.0, -180.0));
        boundaries.ids(latlon(90.0, 180.0));
        boundaries.ids(latlon(90.0, -180.0));
        boundaries.ids(latlon(-90.0, 180.0));
    }

    #[test]
    fn get_containing_ids_sorted_by_size_ascending() {
        let boundaries = CountryBoundaries {
            raster: vec![cell!(&["D", "B", "C", "A"])],
            raster_width: 1,
            geometry_sizes: HashMap::from([
                (String::from("A"), 10.0),
                (String::from("B"), 15.0),
                (String::from("C"), 100.0),
                (String::from("D"), 800.0),
            ]),
        };
        assert_eq!(vec!["A", "B", "C", "D"], boundaries.ids(latlon(1.0, 1.0)));
    }

    #[test]
    fn get_intersecting_ids_in_bbox_is_merged_correctly() {
        let boundaries = CountryBoundaries {
            raster: vec![
                cell!(&["A"]),
                cell!(&["B"]),
                cell!(&["C"]),
                cell!(&["D", "E"]),
            ],
            raster_width: 2,
            geometry_sizes: HashMap::new(),
        };
        assert_eq!(
            HashSet::from(["A", "B", "C", "D", "E"]),
            boundaries.intersecting_ids(bbox(-10.0, -10.0, 10.0, 10.0))
        )
    }

    #[test]
    fn get_intersecting_ids_in_bbox_wraps_longitude_correctly() {
        let boundaries = CountryBoundaries {
            raster: vec![cell!(&["A"]), cell!(&["B"]), cell!(&["C"])],
            raster_width: 3,
            geometry_sizes: HashMap::new(),
        };
        assert_eq!(
            HashSet::from(["A", "C"]),
            boundaries.intersecting_ids(bbox(0.0, 170.0, 1.0, -170.0))
        )
    }

    #[test]
    fn get_containing_ids_in_bbox_wraps_longitude_correctly() {
        let boundaries = CountryBoundaries {
            raster: vec![cell!(&["A", "B", "C"]), cell!(&["X"]), cell!(&["A", "B"])],
            raster_width: 3,
            geometry_sizes: HashMap::new(),
        };
        assert_eq!(
            HashSet::from(["A", "B"]),
            boundaries.containing_ids(bbox(0.0, 170.0, 1.0, -170.0))
        )
    }

    #[test]
    fn get_containing_ids_in_bbox_returns_correct_result_when_one_cell_is_empty() {
        let boundaries = CountryBoundaries {
            raster: vec![
                cell!(&[] as &[&str; 0]),
                cell!(&["A"]),
                cell!(&["A"]),
                cell!(&["A"]),
            ],
            raster_width: 2,
            geometry_sizes: HashMap::new(),
        };
        assert!(boundaries
            .containing_ids(bbox(-10.0, -10.0, 10.0, 10.0))
            .is_empty())
    }

    #[test]
    fn get_containing_ids_in_bbox_is_merged_correctly() {
        let boundaries = CountryBoundaries {
            raster: vec![
                cell!(&["A", "B"]),
                cell!(&["B", "A"]),
                cell!(&["C", "B", "A"]),
                cell!(&["D", "A"]),
            ],
            raster_width: 2,
            geometry_sizes: HashMap::new(),
        };
        assert_eq!(
            HashSet::from(["A"]),
            boundaries.containing_ids(bbox(-10.0, -10.0, 10.0, 10.0))
        )
    }

    #[test]
    fn get_containing_ids_in_bbox_is_merged_correctly_an_nothing_is_left() {
        let boundaries = CountryBoundaries {
            raster: vec![cell!(&["A"]), cell!(&["B"]), cell!(&["C"]), cell!(&["D"])],
            raster_width: 2,
            geometry_sizes: HashMap::new(),
        };

        assert!(boundaries
            .containing_ids(bbox(-10.0, -10.0, 10.0, 10.0))
            .is_empty())
    }
}<|MERGE_RESOLUTION|>--- conflicted
+++ resolved
@@ -1,6 +1,6 @@
 // Use README.md in a documentation on github, crates.io, and docs site, as well as unit test the examples in it.
 #![doc = include_str!("../README.md")]
-<<<<<<< HEAD
+
 // pedantic might be an overkill, but will catch more
 #![warn(clippy::pedantic)]
 // TODO: these should be reviewed
@@ -9,11 +9,6 @@
 #![allow(clippy::cast_precision_loss)]
 #![allow(clippy::cast_sign_loss)]
 #![allow(clippy::must_use_candidate)]
-
-// TODO versioning: start with 1.0.0?
-// SUGGESTION: no, start with 0.1.0 -- most crates start with that
-=======
->>>>>>> c3f90c7d
 
 mod bbox;
 mod cell;
